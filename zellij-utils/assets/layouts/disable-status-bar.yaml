--- conflicted
+++ resolved
@@ -1,23 +1,12 @@
 ---
-<<<<<<< HEAD
-direction: Horizontal
-parts:
-  - direction: Vertical
-    borderless: true
-    split_size:
-      Fixed: 1
-    run:
-      plugin: tab-bar
-  - direction: Vertical
-=======
 template:
   direction: Horizontal
   parts:
     - direction: Vertical
+      borderless: true
       split_size:
         Fixed: 1
       run:
         plugin: tab-bar
     - direction: Vertical
-      body: true
->>>>>>> 88b40638
+      body: true