// use colored::*;
<<<<<<< HEAD
use ansi_term::{ANSIStrings, Color::RGB, Style};
use zellij_tile::*;
=======
use ansi_term::{ANSIStrings, Style};
use zellij_tile::prelude::*;
>>>>>>> d818661c

use crate::colors::{BLACK, GREEN, ORANGE, WHITE};
use crate::{LinePart, MORE_MSG};

fn full_length_shortcut(
    is_first_shortcut: bool,
    letter: &str,
    description: &str,
    palette: Palette,
) -> LinePart {
    let separator = if is_first_shortcut { " " } else { " / " };
    let separator = Style::new()
        .on(RGB(palette.bg.0, palette.bg.1, palette.bg.2))
        .fg(RGB(palette.fg.0, palette.fg.1, palette.fg.2))
        .paint(separator);
    let shortcut_len = letter.chars().count() + 3; // 2 for <>'s around shortcut, 1 for the space
    let shortcut_left_separator = Style::new()
        .on(RGB(palette.bg.0, palette.bg.1, palette.bg.2))
        .fg(RGB(palette.fg.0, palette.fg.1, palette.fg.2))
        .paint("<");
    let shortcut = Style::new()
        .on(RGB(palette.bg.0, palette.bg.1, palette.bg.2))
        .fg(ORANGE)
        .bold()
        .paint(letter);
    let shortcut_right_separator = Style::new()
        .on(RGB(palette.bg.0, palette.bg.1, palette.bg.2))
        .fg(RGB(palette.fg.0, palette.fg.1, palette.fg.2))
        .paint("> ");
    let description_len = description.chars().count();
    let description = Style::new()
        .on(RGB(palette.bg.0, palette.bg.1, palette.bg.2))
        .fg(RGB(palette.fg.0, palette.fg.1, palette.fg.2))
        .bold()
        .paint(description);
    let len = shortcut_len + description_len + separator.chars().count();
    LinePart {
        part: format!(
            "{}",
            ANSIStrings(&[
                separator,
                shortcut_left_separator,
                shortcut,
                shortcut_right_separator,
                description
            ])
        ),
        len,
    }
}

fn first_word_shortcut(
    is_first_shortcut: bool,
    letter: &str,
    description: &str,
    palette: Palette,
) -> LinePart {
    let separator = if is_first_shortcut { " " } else { " / " };
    let separator = Style::new()
        .on(RGB(palette.bg.0, palette.bg.1, palette.bg.2))
        .fg(RGB(palette.fg.0, palette.fg.1, palette.fg.2))
        .paint(separator);
    let shortcut_len = letter.chars().count() + 3; // 2 for <>'s around shortcut, 1 for the space
    let shortcut_left_separator = Style::new()
        .on(RGB(palette.bg.0, palette.bg.1, palette.bg.2))
        .fg(RGB(palette.fg.0, palette.fg.1, palette.fg.2))
        .paint("<");
    let shortcut = Style::new()
        .on(RGB(palette.bg.0, palette.bg.1, palette.bg.2))
        .fg(RGB(palette.green.0, palette.green.1, palette.green.2))
        .bold()
        .paint(letter);
    let shortcut_right_separator = Style::new()
        .on(RGB(palette.bg.0, palette.bg.1, palette.bg.2))
        .fg(RGB(palette.fg.0, palette.fg.1, palette.fg.2))
        .paint("> ");
    let description_first_word = description.split(' ').next().unwrap_or("");
    let description_first_word_length = description_first_word.chars().count();
    let description_first_word = Style::new()
        .on(RGB(palette.bg.0, palette.bg.1, palette.bg.2))
        .fg(RGB(palette.fg.0, palette.fg.1, palette.fg.2))
        .bold()
        .paint(description_first_word);
    let len = shortcut_len + description_first_word_length + separator.chars().count();
    LinePart {
        part: format!(
            "{}",
            ANSIStrings(&[
                separator,
                shortcut_left_separator,
                shortcut,
                shortcut_right_separator,
                description_first_word,
            ])
        ),
        len,
    }
}

fn locked_interface_indication(palette: Palette) -> LinePart {
    let locked_text = " -- INTERFACE LOCKED -- ";
    let locked_text_len = locked_text.chars().count();
    let locked_styled_text = Style::new()
        .on(RGB(palette.bg.0, palette.bg.1, palette.bg.2))
        .fg(RGB(palette.fg.0, palette.fg.1, palette.fg.2))
        .bold()
        .paint(locked_text);
    LinePart {
        part: format!("{}", locked_styled_text),
        len: locked_text_len,
    }
}

fn select_pane_shortcut(is_first_shortcut: bool, palette: Palette) -> LinePart {
    let shortcut = "ENTER";
    let description = "Select pane";
    let separator = if is_first_shortcut { " " } else { " / " };
    let separator = Style::new()
        .on(RGB(palette.bg.0, palette.bg.1, palette.bg.2))
        .fg(RGB(palette.fg.0, palette.fg.1, palette.fg.2))
        .paint(separator);
    let shortcut_len = shortcut.chars().count() + 3; // 2 for <>'s around shortcut, 1 for the space
    let shortcut_left_separator = Style::new()
        .on(RGB(palette.bg.0, palette.bg.1, palette.bg.2))
        .fg(RGB(palette.fg.0, palette.fg.1, palette.fg.2))
        .paint("<");
    let shortcut = Style::new()
        .on(RGB(palette.black.0, palette.black.1, palette.black.2))
        .fg(ORANGE)
        .bold()
        .paint(shortcut);
    let shortcut_right_separator = Style::new()
        .on(RGB(palette.bg.0, palette.bg.1, palette.bg.2))
        .fg(RGB(palette.fg.0, palette.fg.1, palette.fg.2))
        .paint("> ");
    let description_len = description.chars().count();
    let description = Style::new()
        .on(RGB(palette.bg.0, palette.bg.1, palette.bg.2))
        .fg(RGB(palette.fg.0, palette.fg.1, palette.fg.2))
        .bold()
        .paint(description);
    let len = shortcut_len + description_len + separator.chars().count();
    LinePart {
        part: format!(
            "{}",
            ANSIStrings(&[
                separator,
                shortcut_left_separator,
                shortcut,
                shortcut_right_separator,
                description
            ])
        ),
        len,
    }
}

<<<<<<< HEAD
fn full_shortcut_list(help: &Help, palette: Palette) -> LinePart {
=======
fn full_shortcut_list(help: &ModeInfo) -> LinePart {
>>>>>>> d818661c
    match help.mode {
        InputMode::Normal => LinePart::default(),
        InputMode::Locked => locked_interface_indication(palette),
        _ => {
            let mut line_part = LinePart::default();
            for (i, (letter, description)) in help.keybinds.iter().enumerate() {
                let shortcut = full_length_shortcut(i == 0, &letter, &description, palette);
                line_part.len += shortcut.len;
                line_part.part = format!("{}{}", line_part.part, shortcut,);
            }
<<<<<<< HEAD
            let select_pane_shortcut = select_pane_shortcut(help.keybinds.len() == 0, palette);
=======
            let select_pane_shortcut = select_pane_shortcut(help.keybinds.is_empty());
>>>>>>> d818661c
            line_part.len += select_pane_shortcut.len;
            line_part.part = format!("{}{}", line_part.part, select_pane_shortcut,);
            line_part
        }
    }
}

<<<<<<< HEAD
fn shortened_shortcut_list(help: &Help, palette: Palette) -> LinePart {
=======
fn shortened_shortcut_list(help: &ModeInfo) -> LinePart {
>>>>>>> d818661c
    match help.mode {
        InputMode::Normal => LinePart::default(),
        InputMode::Locked => locked_interface_indication(palette),
        _ => {
            let mut line_part = LinePart::default();
            for (i, (letter, description)) in help.keybinds.iter().enumerate() {
                let shortcut = first_word_shortcut(i == 0, &letter, &description, palette);
                line_part.len += shortcut.len;
                line_part.part = format!("{}{}", line_part.part, shortcut,);
            }
<<<<<<< HEAD
            let select_pane_shortcut = select_pane_shortcut(help.keybinds.len() == 0, palette);
=======
            let select_pane_shortcut = select_pane_shortcut(help.keybinds.is_empty());
>>>>>>> d818661c
            line_part.len += select_pane_shortcut.len;
            line_part.part = format!("{}{}", line_part.part, select_pane_shortcut,);
            line_part
        }
    }
}

<<<<<<< HEAD
fn best_effort_shortcut_list(help: &Help, max_len: usize, palette: Palette) -> LinePart {
=======
fn best_effort_shortcut_list(help: &ModeInfo, max_len: usize) -> LinePart {
>>>>>>> d818661c
    match help.mode {
        InputMode::Normal => LinePart::default(),
        InputMode::Locked => {
            let line_part = locked_interface_indication(palette);
            if line_part.len <= max_len {
                line_part
            } else {
                LinePart::default()
            }
        }
        _ => {
            let mut line_part = LinePart::default();
            for (i, (letter, description)) in help.keybinds.iter().enumerate() {
                let shortcut = first_word_shortcut(i == 0, &letter, &description, palette);
                if line_part.len + shortcut.len + MORE_MSG.chars().count() > max_len {
                    // TODO: better
                    line_part.part = format!("{}{}", line_part.part, MORE_MSG);
                    line_part.len += MORE_MSG.chars().count();
                    break;
                }
                line_part.len += shortcut.len;
                line_part.part = format!("{}{}", line_part.part, shortcut,);
            }
<<<<<<< HEAD
            let select_pane_shortcut = select_pane_shortcut(help.keybinds.len() == 0, palette);
=======
            let select_pane_shortcut = select_pane_shortcut(help.keybinds.is_empty());
>>>>>>> d818661c
            if line_part.len + select_pane_shortcut.len <= max_len {
                line_part.len += select_pane_shortcut.len;
                line_part.part = format!("{}{}", line_part.part, select_pane_shortcut,);
            }
            line_part
        }
    }
}

<<<<<<< HEAD
pub fn keybinds(help: &Help, max_width: usize, palette: Palette) -> LinePart {
    let full_shortcut_list = full_shortcut_list(help, palette);
=======
pub fn keybinds(help: &ModeInfo, max_width: usize) -> LinePart {
    let full_shortcut_list = full_shortcut_list(help);
>>>>>>> d818661c
    if full_shortcut_list.len <= max_width {
        return full_shortcut_list;
    }
    let shortened_shortcut_list = shortened_shortcut_list(help, palette);
    if shortened_shortcut_list.len <= max_width {
        return shortened_shortcut_list;
    }
<<<<<<< HEAD
    return best_effort_shortcut_list(help, max_width, palette);
=======
    best_effort_shortcut_list(help, max_width)
>>>>>>> d818661c
}<|MERGE_RESOLUTION|>--- conflicted
+++ resolved
@@ -1,11 +1,6 @@
 // use colored::*;
-<<<<<<< HEAD
 use ansi_term::{ANSIStrings, Color::RGB, Style};
-use zellij_tile::*;
-=======
-use ansi_term::{ANSIStrings, Style};
 use zellij_tile::prelude::*;
->>>>>>> d818661c
 
 use crate::colors::{BLACK, GREEN, ORANGE, WHITE};
 use crate::{LinePart, MORE_MSG};
@@ -163,26 +158,18 @@
     }
 }
 
-<<<<<<< HEAD
-fn full_shortcut_list(help: &Help, palette: Palette) -> LinePart {
-=======
 fn full_shortcut_list(help: &ModeInfo) -> LinePart {
->>>>>>> d818661c
     match help.mode {
         InputMode::Normal => LinePart::default(),
-        InputMode::Locked => locked_interface_indication(palette),
+        InputMode::Locked => locked_interface_indication(help.palette),
         _ => {
             let mut line_part = LinePart::default();
             for (i, (letter, description)) in help.keybinds.iter().enumerate() {
-                let shortcut = full_length_shortcut(i == 0, &letter, &description, palette);
+                let shortcut = full_length_shortcut(i == 0, &letter, &description, help.palette);
                 line_part.len += shortcut.len;
                 line_part.part = format!("{}{}", line_part.part, shortcut,);
             }
-<<<<<<< HEAD
-            let select_pane_shortcut = select_pane_shortcut(help.keybinds.len() == 0, palette);
-=======
-            let select_pane_shortcut = select_pane_shortcut(help.keybinds.is_empty());
->>>>>>> d818661c
+            let select_pane_shortcut = select_pane_shortcut(help.keybinds.is_empty(), help.palette);
             line_part.len += select_pane_shortcut.len;
             line_part.part = format!("{}{}", line_part.part, select_pane_shortcut,);
             line_part
@@ -190,26 +177,18 @@
     }
 }
 
-<<<<<<< HEAD
-fn shortened_shortcut_list(help: &Help, palette: Palette) -> LinePart {
-=======
 fn shortened_shortcut_list(help: &ModeInfo) -> LinePart {
->>>>>>> d818661c
     match help.mode {
         InputMode::Normal => LinePart::default(),
-        InputMode::Locked => locked_interface_indication(palette),
+        InputMode::Locked => locked_interface_indication(help.palette),
         _ => {
             let mut line_part = LinePart::default();
             for (i, (letter, description)) in help.keybinds.iter().enumerate() {
-                let shortcut = first_word_shortcut(i == 0, &letter, &description, palette);
+                let shortcut = first_word_shortcut(i == 0, &letter, &description, help.palette);
                 line_part.len += shortcut.len;
                 line_part.part = format!("{}{}", line_part.part, shortcut,);
             }
-<<<<<<< HEAD
-            let select_pane_shortcut = select_pane_shortcut(help.keybinds.len() == 0, palette);
-=======
-            let select_pane_shortcut = select_pane_shortcut(help.keybinds.is_empty());
->>>>>>> d818661c
+            let select_pane_shortcut = select_pane_shortcut(help.keybinds.is_empty(), help.palette);
             line_part.len += select_pane_shortcut.len;
             line_part.part = format!("{}{}", line_part.part, select_pane_shortcut,);
             line_part
@@ -217,15 +196,11 @@
     }
 }
 
-<<<<<<< HEAD
-fn best_effort_shortcut_list(help: &Help, max_len: usize, palette: Palette) -> LinePart {
-=======
 fn best_effort_shortcut_list(help: &ModeInfo, max_len: usize) -> LinePart {
->>>>>>> d818661c
     match help.mode {
         InputMode::Normal => LinePart::default(),
         InputMode::Locked => {
-            let line_part = locked_interface_indication(palette);
+            let line_part = locked_interface_indication(help.palette);
             if line_part.len <= max_len {
                 line_part
             } else {
@@ -235,7 +210,7 @@
         _ => {
             let mut line_part = LinePart::default();
             for (i, (letter, description)) in help.keybinds.iter().enumerate() {
-                let shortcut = first_word_shortcut(i == 0, &letter, &description, palette);
+                let shortcut = first_word_shortcut(i == 0, &letter, &description, help.palette);
                 if line_part.len + shortcut.len + MORE_MSG.chars().count() > max_len {
                     // TODO: better
                     line_part.part = format!("{}{}", line_part.part, MORE_MSG);
@@ -245,11 +220,7 @@
                 line_part.len += shortcut.len;
                 line_part.part = format!("{}{}", line_part.part, shortcut,);
             }
-<<<<<<< HEAD
-            let select_pane_shortcut = select_pane_shortcut(help.keybinds.len() == 0, palette);
-=======
-            let select_pane_shortcut = select_pane_shortcut(help.keybinds.is_empty());
->>>>>>> d818661c
+            let select_pane_shortcut = select_pane_shortcut(help.keybinds.is_empty(), help.palette);
             if line_part.len + select_pane_shortcut.len <= max_len {
                 line_part.len += select_pane_shortcut.len;
                 line_part.part = format!("{}{}", line_part.part, select_pane_shortcut,);
@@ -259,23 +230,14 @@
     }
 }
 
-<<<<<<< HEAD
-pub fn keybinds(help: &Help, max_width: usize, palette: Palette) -> LinePart {
-    let full_shortcut_list = full_shortcut_list(help, palette);
-=======
 pub fn keybinds(help: &ModeInfo, max_width: usize) -> LinePart {
     let full_shortcut_list = full_shortcut_list(help);
->>>>>>> d818661c
     if full_shortcut_list.len <= max_width {
         return full_shortcut_list;
     }
-    let shortened_shortcut_list = shortened_shortcut_list(help, palette);
+    let shortened_shortcut_list = shortened_shortcut_list(help);
     if shortened_shortcut_list.len <= max_width {
         return shortened_shortcut_list;
     }
-<<<<<<< HEAD
-    return best_effort_shortcut_list(help, max_width, palette);
-=======
     best_effort_shortcut_list(help, max_width)
->>>>>>> d818661c
 }